--- conflicted
+++ resolved
@@ -1,10 +1,6 @@
 {
   "name": "react-form",
-<<<<<<< HEAD
-  "version": "3.2.1",
-=======
   "version": "3.4.0",
->>>>>>> 65161212
   "description": "React Form is a lightweight framework and utility for building powerful forms in React applications.",
   "main": "lib/index.js",
   "module": "es/index.js",
