import React, { Component } from 'react'
import PropTypes from 'prop-types'
import thunkMiddleware from 'redux-thunk'
import { createStore, applyMiddleware } from 'redux'
import { connect } from 'react-redux'

import BuildReducer from '../redux/BuildReducer'
import * as actions from '../redux/actions'
import Utils from '../utils'
import Tree, { makeNode } from '../utils/Tree'

/* ---------------------------- Helper Methods ----------------------------- */

/* ----- Recursive Check to see if form is valid  ----- */

const isInvalid = errors => {
  if (Array.isArray(errors)) {
    return errors.some(k => isInvalid(k))
  } else if (errors !== null && typeof errors === 'object') {
    return Object.keys(errors).some(k => isInvalid(errors[k]))
  }
  return errors
}

/* -------------- Generates a new state ------------- */

// TODO figure out way to make state immutable
const newState = state => JSON.parse(JSON.stringify(state))

/* ----------------- Form Component ---------------- */

class Form extends Component {
  constructor (props) {
    super(props)
    this.tree = new Tree({
      nested: true,
      children: {},
      api: {
        ...this.getFormApi(),
        validate: opts => this.validate(undefined, opts),
        preValidate: opts => this.preValidate(undefined, opts),
        asyncValidate: opts => this.asyncValidate(undefined, opts)
      },
      getProps: () => this.props
    })
    this.node = this.tree.root
    this.validationPromiseIDs = new Map()
  }

  getChildContext () {
    return {
      formApi: this.getFormApi(),
      formState: this.getFormState(),
      formProps: this.props
    }
  }

  componentWillMount () {
    if (this.props.getApi) {
      this.props.getApi(this.getFormApi())
    }
  }

  componentDidMount () {
    if (this.props.validateOnMount) {
      this.preValidateAll()
      this.validateAll()
      this.asyncValidateAll()
    }
  }

  componentWillReceiveProps (nextProps) {
    const didUpdate = !Utils.isDeepEqual(nextProps.formState, this.props.formState)
    if (this.props.onChange && didUpdate) {
      this.props.onChange(newState(nextProps.formState), this.getFormApi())
    }
    if (!Utils.isDeepEqual(nextProps.values, this.props.values)) {
      this.setAllValues(nextProps.values)
    }
  }

  getFormApi () {
    return {
      submitForm: this.submitForm,
      setValue: this.setValue,
      getValue: this.getValue,
      setTouched: this.setTouched,
      getTouched: this.getTouched,
      getWarning: this.getWarning,
      getError: this.getError,
      getSuccess: this.getSuccess,
      getFormState: this.getFormState,
      setFormState: this.setFormState,
      setError: this.setError,
      setWarning: this.setWarning,
      setSuccess: this.setSuccess,
      resetAll: this.resetAll,
      reset: this.reset,
      clearAll: this.clearAll,
      addValue: this.addValue,
      removeValue: this.removeValue,
      setAllValues: this.setAllValues,
      setAllTouched: this.setAllTouched,
      swapValues: this.swapValues,
      register: this.register,
      deregister: this.deregister,
      asyncValidate: this.asyncValidate,
      validate: this.validate,
      preValidate: this.preValidate,
      getFullField: this.getFullField,
      getNodeByField: this.getNodeByField,
    }
  }

  // Utils

  getFormState = () => newState(this.props.formState)

  recurseUpFromNode = (field, cb, sync) => {
    // Find the node using the field
    const target = this.tree.getNodeByField(field, { closest: true })

    // If there is no target at all, stop
    if (!target) {
      return
    }

    // Define recur function
    const recurse = sync
      ? node => {
        // Call the cb with the node
        cb(node)
        // If we have parent recur up
        if (node.parent) {
          recurse(node.parent)
        }
      }
      : async node => {
        // Call the cb with the node
        await cb(node)
        // If we have parent recur up
        if (node.parent) {
          recurse(node.parent)
        }
      }

    // start recursion from the target
    try {
      return recurse(target)
    } catch (err) {
      throw err
    }
  }

  recurseUpAllNodes = cb => {
    // Define recur function

    const recurse = async node => {
      // If we have children recurse down
      if (node.children) {
        await Promise.all(Utils.mapObject(node.children, recurse))
      }
      // Call the cb with the node
      await cb(node)
    }

    // start recursion from the target
    try {
      return recurse(this.node)
    } catch (err) {
      throw err
    }
  }

  getFieldProps = field => {
    const node = field ? this.tree.getNodeByField(field) || makeNode() : this.node
    return node.getProps()
  }

  getNodeByField = field => {
    const node = this.tree.getNodeByField(field)
    return node
  }

  // Public Api

  setValue = (field, value) => {
    this.props.dispatch(actions.setValue({ field, value }))
    // Validate up the tree
    this.recurseUpFromNode(field, node => node.api.preValidate())
    this.recurseUpFromNode(field, node => node.api.validate())
    this.recurseUpFromNode(field, node => node.api.asyncValidate())
  }

  setTouched = (field, value = true) => {
    this.props.dispatch(actions.setTouched({ field, value }))
    // Validate up the tree
    this.recurseUpFromNode(field, node => node.api.preValidate())
    this.recurseUpFromNode(field, node => node.api.validate())
    this.recurseUpFromNode(field, node => node.api.asyncValidate())
  }

  setError = (field, value) => {
    this.props.dispatch(actions.setError({ field, value }))
  }

  setWarning = (field, value) => {
    this.props.dispatch(actions.setWarning({ field, value }))
  }

  setSuccess = (field, value) => {
    this.props.dispatch(actions.setSuccess({ field, value }))
  }

  preValidate = (field, opts = {}) => {
    // Get the preValidate prop from the field node
    const { preValidate } = this.getFieldProps(field)
    if (preValidate === Utils.noop || (!opts.submitting && this.props.validateOnSubmit)) {
      return
    }
    this.props.dispatch(actions.preValidate({ field, validator: preValidate }))
  }

  validate = (field, opts = {}) => {
    // Get the validate prop from the field node
    const { validate } = this.getFieldProps(field)
    if (validate === Utils.noop || (!opts.submitting && this.props.validateOnSubmit)) {
      return
    }
    this.props.dispatch(actions.validate({ field, validator: validate }))
  }

  asyncValidate = (field, opts = {}) => {
    // Get the asyncValidate prop from the field node
    const { asyncValidate } = this.getFieldProps(field)
    if (asyncValidate === Utils.noop || (!opts.submitting && this.props.validateOnSubmit)) {
      return
    }
    this.props.dispatch(
      actions.asyncValidate({
        field,
        validator: asyncValidate,
        validationPromiseIDs: this.validationPromiseIDs,
      })
    )
  }

  setAllTouched = async () => {
    let touched = {}
    // Set touched is unique because we dont want to set touched on nested fields
    // We also dont want to call the internal setTouched because that would
    // Execute validation.
    await this.recurseUpAllNodes(node => {
      if (node.nested) {
        return
      }
      if (node.fullField) {
        touched = Utils.set(touched, node.fullField, true)
      }
    })
    this.props.dispatch(actions.setAllTouched(touched))
  }

<<<<<<< HEAD
  setAllValues = (values = {}) =>
    this.props.dispatch(
      actions.setAllValues({
        ...this.props.defaultValues,
        ...values
      })
    )
=======

  setAllValues = values => this.props.dispatch(actions.setAllValues(values))
>>>>>>> 85fa14c8

  preValidateAll = () => {
    this.recurseUpAllNodes(node => {
      if (node.api.preValidate) {
        node.api.preValidate({ submitting: true })
      }
    })
  }

  validateAll = () => {
    this.recurseUpAllNodes(node => {
      if (node.api.validate) {
        node.api.validate({ submitting: true })
      }
    })
  }

  asyncValidateAll = () =>
    this.recurseUpAllNodes(node => {
      if (node.api.asyncValidate) {
        return node.api.asyncValidate({ submitting: true })
      }
    })

  setFormState = formState => {
    this.props.dispatch(actions.setFormState(formState))
  }

  getTouched = field => {
    let touched
    this.recurseUpFromNode(
      field,
      node => {
        if (!touched) {
          touched = Utils.get(this.props.formState.touched, node.fullField)
        }
      },
      true
    )
    return touched
  }

  getValue = field => Utils.get(this.props.formState.values, field)

  getError = field => Utils.get(this.props.formState.errors, field)

  getWarning = field => Utils.get(this.props.formState.warnings, field)

  getSuccess = field => Utils.get(this.props.formState.successes, field)

  getFullField = field => field

  addValue = (field, value) => {
    this.props.dispatch(
      actions.setValue({
        field,
        value: [...(Utils.get(this.props.formState.values, field) || []), value]
      })
    )
  }

  removeValue = (field, index) => {
    const fieldValue = Utils.get(this.props.formState.values, field) || []
    this.props.dispatch(
      actions.setValue({
        field,
        value: [...fieldValue.slice(0, index), ...fieldValue.slice(index + 1)]
      })
    )
    const fieldTouched = Utils.get(this.props.formState.touched, field) || []
    this.props.dispatch(
      actions.setTouched({
        field,
        value: [...fieldTouched.slice(0, index), ...fieldTouched.slice(index + 1)]
      })
    )
  }

  swapValues = (field, index, destIndex) => {
    const min = Math.min(index, destIndex)
    const max = Math.max(index, destIndex)

    const fieldValues = Utils.get(this.props.formState.values, field) || []

    this.props.dispatch(
      actions.setValue({
        field,
        value: [
          ...fieldValues.slice(0, min),
          fieldValues[max],
          ...fieldValues.slice(min + 1, max),
          fieldValues[min],
          ...fieldValues.slice(max + 1)
        ]
      })
    )
  }

  register = node => this.tree.addNode(node)

  deregister = node => {
    this.tree.removeNode(node)
    this.reset(node.fullField)
  }

  reset = field => {
    this.props.dispatch(actions.reset({ field }))
  }

  resetAll = () => {
    this.props.dispatch(actions.resetAll())
  }

  clearAll = () => {
    this.props.dispatch(actions.clearAll())
  }

  preSubmit = values => {
    const newValues = Utils.clone(values)
    this.recurseUpAllNodes(node => {
      const { preSubmit } = node.getProps()
      if (preSubmit) {
        Utils.set(newValues, node.fullField, preSubmit(Utils.get(newValues, node.fullField)))
      }
    })
    return newValues
  }

  submitForm = async e => {
    this.props.dispatch(actions.submitting(true))
    this.props.dispatch(actions.submits())
    this.setAllTouched()
    this.preValidateAll()
    this.validateAll()

    // We prevent default, by default, unless override is passed
    if (e && e.preventDefault && this.props.preventDefault) {
      e.preventDefault(e)
    }
    // We need to prevent default if override is passed and form is invalid
    if (!this.props.preventDefault) {
      // Pull off errors from form state
      const { errors, asyncErrors } = this.props.formState
      // Check to see if its invalid
      const invalid = isInvalid(errors) || isInvalid(asyncErrors)
      // Prevent default becaues form is invalid
      if (invalid && e && e.preventDefault) {
        e.preventDefault(e)
      }
    }

    // Call asynchronous validators
    try {
      await this.asyncValidateAll()
    } catch (err) {
      // Let the user know we are done submitting
      this.props.dispatch(actions.submitting(false))
      throw err
    }
    // Pull off errors from form state
    const { errors, asyncErrors } = this.props.formState
    // Only submit if we have no errors
    const invalid = isInvalid(errors)
    const asyncInvalid = isInvalid(asyncErrors)
    // Call on validation fail if we are invalid
    if ((invalid || asyncInvalid) && this.props.onSubmitFailure) {
      this.props.onSubmitFailure(errors, null, this.getFormApi())
    }
    // Only update submitted if we are not invalid
    // And there are no active asynchronous validations
    if (!(invalid || asyncInvalid) && this.props.formState.asyncValidations === 0) {
      let values = JSON.parse(JSON.stringify(this.props.formState.values))
      // Call pre submit
      values = this.preSubmit(values)
      // Update submitted
      this.props.dispatch(actions.submitted())
      // If onSubmit was passed then call it
      if (this.props.onSubmit) {
        try {
          await this.props.onSubmit(values, e, this.getFormApi())
        } catch (error) {
          if (this.props.onSubmitFailure) {
            this.props.onSubmitFailure({}, error, this.getFormApi())
          } else {
            throw error
          }
        }
      }
    }
    // Let the user know we are done submitting
    this.props.dispatch(actions.submitting(false))
  }

  render () {
    const { children, component, render } = this.props

    const formApi = this.getFormApi()
    const formState = this.getFormState()

    const inlineProps = {
      ...formApi,
      ...formState
    }

    const componentProps = {
      formApi: {
        ...formApi,
        ...formState
      }
    }

    if (component) {
      return React.createElement(component, componentProps, children)
    }
    if (render) {
      return render(inlineProps)
    }
    if (typeof children === 'function') {
      return children(inlineProps)
    }
    return children
  }
}

Form.childContextTypes = {
  formApi: PropTypes.object,
  formState: PropTypes.object,
  formProps: PropTypes.object
}

Form.defaultProps = {
  pure: true,
  preventDefault: true,
  defaultValues: {}
}

/* ---------- Container ---------- */

const mapStateToProps = state => ({
  formState: state
})

const mapDispatchToProps = dispatch => ({
  dispatch
})

const FormContainer = connect(mapStateToProps, mapDispatchToProps)(Form)

/* ---------- Exports ---------- */
class ReactForm extends Component {
  constructor (props) {
    super(props)

    const { defaultValues, values } = props

    this.store = createStore(
      BuildReducer({
        defaultValues,
        values
      }),
      applyMiddleware(
        thunkMiddleware // lets us dispatch() functions
        // createLogger() // neat middleware that logs actions
      )
    )
  }

  render () {
    const { children, ...rest } = this.props

    return (
      <FormContainer store={this.store} {...rest}>
        {children}
      </FormContainer>
    )
  }
}

export default ReactForm<|MERGE_RESOLUTION|>--- conflicted
+++ resolved
@@ -261,7 +261,6 @@
     this.props.dispatch(actions.setAllTouched(touched))
   }
 
-<<<<<<< HEAD
   setAllValues = (values = {}) =>
     this.props.dispatch(
       actions.setAllValues({
@@ -269,10 +268,6 @@
         ...values
       })
     )
-=======
-
-  setAllValues = values => this.props.dispatch(actions.setAllValues(values))
->>>>>>> 85fa14c8
 
   preValidateAll = () => {
     this.recurseUpAllNodes(node => {
