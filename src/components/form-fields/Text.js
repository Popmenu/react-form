--- conflicted
+++ resolved
@@ -17,15 +17,9 @@
     return (
       <input
         {...rest}
-<<<<<<< HEAD
         value={!value && value !== 0 ? '' : value}
         onChange={e => {
           setValue(e.target.value)
-=======
-        value={value}
-        onChange={(e) => {
-          setValue(e.target.value);
->>>>>>> e521d8ea
           if (onChange) {
             onChange(e.target.value, e)
           }
