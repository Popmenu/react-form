# ⚛️ 💼 React Form

Hooks for managing form state and validation in React

<a href="https://travis-ci.org/tannerlinsley/react-form" target="\_parent">
  <img alt="" src="https://travis-ci.org/tannerlinsley/react-form.svg?branch=master" />
</a>
<a href="https://npmjs.com/package/react-form" target="\_parent">
  <img alt="" src="https://img.shields.io/npm/dm/react-form.svg" />
</a>
<a href="https://bundlephobia.com/result?p=react-form@next" target="\_parent">
  <img alt="" src="https://badgen.net/bundlephobia/minzip/react-form@next" />
</a>
<a href="https://spectrum.chat/react-form">
  <img alt="Join the community on Spectrum" src="https://withspectrum.github.io/badge/badge.svg" />
</a>
<a href="https://github.com/tannerlinsley/react-form" target="\_parent">
  <img alt="" src="https://img.shields.io/github/stars/tannerlinsley/react-form.svg?style=social&label=Star" />
</a>
<a href="https://twitter.com/tannerlinsley" target="\_parent">
  <img alt="" src="https://img.shields.io/twitter/follow/tannerlinsley.svg?style=social&label=Follow" />
</a>

<<<<<<< HEAD
<!--
## Features
- Put some features here
-->
=======
## Intro

React Form is currently in **alpha**! This means:

- The existing API is not stable. Expect major changes/additions **as minor and patch releases** while use-cases evolve.
- It is not recommended for **mission critical** production code.
>>>>>>> 0ed90347

## Features

- Built **with** React hooks **for** React hooks
- Highly practical validation API with 1st-class asynchronous support
- Built-in validation debouncing with auto cancellation for stale promises
- Field Scoping for deeply nested form values
- No nonsense meta management for both forms and form fields
- Fully memoized for frequent and fast rerenders
- Flexible form API at the field, scope, and form levels

## Examples & Demos

- [Basic Form](https://codesandbox.io/s/react-form-demo-q9mgm)

## Table of Contents

- [Installation](#installation)
- [Quick Example](#quick-example)
- [Documentation](#documentation)
  - [`useForm`](#useform)
  - [`useField`](#usefield)
  - [Validation](#validation)
    - [Synchronous Validation](#synchronous-validation)
    - [Asynchronous Validation](#asynchronous-validation)
    - [Mixed Sync + Async Validation:](#mixed-sync--async-validation)
    - [Debouncing Form Validation](#debouncing-form-validation)
    - [Sync Debouncing](#sync-debouncing)
    - [Async Debouncing](#async-debouncing)
    - [Mixed Sync/Async Debouncing](#mixed-syncasync-debouncing)
    - [Manually manage form `meta` and field `meta`](#manually-manage-form-meta-and-field-meta)
  - [Field Scoping](#field-scoping)
  - [`useFormContext`](#useformcontext)
  - [`splitFormProps`](#splitformprops)

## Installation

```bash
$ yarn add react-form
# or
$ npm i react-form --save
```

## Quick Example

Next, let's build a reusable input field.

```js
import { useField, splitFormProps } from 'react-form'

const InputField = React.forwardRef((props, ref) => {
  // Let's use splitFormProps to get form-specific props
  const [field, fieldOptions, rest] = splitFormProps(props)

  // Use the useField hook with a field and field options
  // to access field state
  const {
    meta: { error, isTouched, isValidating },
    getInputProps,
  } = useField(field, fieldOptions)

  // Build the field
  return (
    <>
      <input
        {...getInputProps({ ref, ...rest })}

        // This will give us the following props:
        // {
        //   value: field.value,
        //   onChange: e => field.setValue(e.target.value),
        //   onBlur: e => field.setMeta({ isTouched: true }),
        //   ref,
        //   ...rest
        // }
        //
        // You can always wire this up on your own, but prop
        // getters are great for this!
      />

      {/*
        Let's inline some validation and error information
        for our field
      */}

      {isValidating ? (
        <em>Validating...</em>
      ) : isTouched && error ? (
        <em>{error}</em>
      ) : null}
    </>
  )
})
```

Now that we have an input field, we can build our form!

```js
function MyForm() {
  // Memoize some default values
  const defaultValues = React.useMemo(
    () => ({
      name: 'Tanner',
      address: {
        street: '123 React Road',
      },
    }),
    []
  )

  // Use the useForm hook to create a form instance
  const {
    Form,
    meta: { isSubmitting, canSubmit },
  } = useForm({
    defaultValues,
    onSubmit: async (values, instance) => {
      // onSubmit (and everything else in React Form)
      // has async support out-of-the-box
      await sendToServer(values)

      // The entire up-to-date form api is
      // always available, everywhere
      instance.reset()
    },
  })

  return (
    <Form>
      <label>
        Name: <InputField field="name" />
      </label>
      <label>
        Address Street:{' '}
        <InputField
          field="address.street"
          validate={value => (!value ? 'Baz is required!' : false)}
        />
      </label>

      {isSubmitting ? 'Submitting...' : null}

      <button type="submit" disabled={!canSubmit}>
        Submit
      </button>
    </Form>
  )
}
```

# Documentation

## `useForm`

```js
import { useForm } from 'react-form'

const instance = useForm(options)
```

### Form Options

- `defaultValues: any`
  - Use defaultValues to set the default values state for the form. If this object ever changes, the state will be reset to the new object. Thus, its important to use React.useMemo to make this object only change when necessary
- `onSubmit(values, instance) => Promise`
  - `onSubmit` is called when the form's Form element is submitted or when `instance.handleSubmit` is called.
  - `values` is the submitted values object for the form
  - `instance` is the latest version of the form instance (the same instance that is returned from `useForm`)
  - If the promise returned from this function resolves, `instance.isSubmitted` will be set to `true`
  - When the promise returned from this function settles, `instance.isSubmitting` will be set to `false`
- `validate async (values, instance) => String | false | undefined`
  - `validate` is an asynchronous function that is called when the form becomes dirty and is given the opportunity to set/clear/update errors and/or manage general form state
  - `instance` is the latest version of the form instance (the same instance that is returned from `useForm`)
  - [See below](#form-validation) for more information on form validation
  - Field level validation is also available. [See `useField`](#useField)
- `validatePristine: Bool`
  - If you want validation to run when instance.isDirty is false, you can set the `validatePristine` option to `true`

### Form Instance

An `object` with the following components, properties and methods:

- `Form: ReactComponent<form>`
  - **Required**
  - This component is a ready-to-use wrapper around the html `form` element.
  - It will proxy any props you pass it, excluding `onSubmit`.
    - It properly supplies the form context to any `useField` instances inside it.
- `values: any`
  - The current values for the entire form
- `meta: Object`
  - `error: String | any`
    - If an error is returned by the form's `validation` function, or if it is set programmatically, it will be stored here.
  - `isSubmitting: Bool`
    - Will be set to `true` if the form is currently submitting
  - `isDirty: Bool`
    - Will be set to `true` if the form is dirty
  - `isSubmitted: Bool`
    - Will be set to `true` if the form has been submitted successfully
  - `submissionAttempts: Int`
    - Will be incremented, starting from `0`, every time a form submission is attempted
  - `isValid: Bool`
    - Will be set to `true` if `isDirty === true` and `isValid === true`, meaning that the form has been touched and there are no field-level or form-level errors
  - `canSubmit: Bool`
    - Will be set to `true` if `isValid === true` and `isSubmitting === false`
    - This can be used to enable/disable a submit button for the form.
  - `...any`
    - Any other meta information can be stored here via the `field.setMeta` or `instance.setFieldMeta` functions
- `formContext: FormInstance`
  - This can be used to manually link `useField` instances to a parent form. This is useful if `useField` is in the same block scope as `useForm`.
  - Simply pass `formContext` to `useField` like so: `useField(fieldName, { formContext })`. That field is now linked to the form that provided the `formContext`.
- `debugForm: Bool`
  - If set to `true` the form instance will be serialized and rendered after the `Form` element returned by the instance
- `reset() => void`
  - This function will reset the form's state, and set `instance.values` to the `defaultValues` option
- `setMeta((updater(previousMeta: Object) => newMeta: Object) | newMeta: Object)`
  - Use this function to update the form's `meta` value.
  - If a callback is passed, it will be given the previous value and be expected to return a new one, similar to React's `setState` callback style.
  - Unlike React's setState pattern though, if a new object is passed, it will **NOT** replace the meta object entirely. Since this is a common use case, it will be shallowly merged. If you need to replace the entire meta object, please use the functional callback style above.
- `handleSubmit(formSubmitEvent) => void`
  - This function is used to submit the form.
  - It is automatically called when using the `Form` component returned by `useTable`.
  - If you build your form using your own `form` element, this function is required and should be set as the callback to the `form` via the `onSubmit` prop
- `debounce(Function, wait: Int) => Promise`
  - This function can be used to debounce any function at the specified wait time. Calls to this function will be deduped per form-instance.
  - Typically, this function is used in the `validate` callback to control validation timing and flow
  - A new promise is returned for each call to this function
  - Over the course of multiple overlapping calls to this function, only the latest active promise that both fires and finishes will actually resolve or reject. In other words, if you call this function before a previous call to it resolves, all previous calls will be discarded and never resolve or reject so as to avoid unwanted side effects from stale promises. Turns out this is easier than cancelling promises :)
- `setValues(updater(previousValues: Object) => newValues: Object) | newValues: Object`
  - Use this function to update the form's `meta` value.
  - If a callback is passed, it will be given the previous value and be expected to return a new one, similar to React's `setState` callback style.
  - If a value is passed, it **will replace the entire values** object, similar to React's `setState` callback style.
- `runValidation() => void`
  - Use this function to manually run the form-level validation.
  - This function does not run validation for fields. If that is a requirement you have, the please file a feature request and I'll make it happen.
- `getFieldValue(fieldPath: String) => any`
  - This function returns the `value` from the form's `instance.values` object located at the `fieldPath` string that was passed.
  - `fieldPath` is a string that supports object notation, eg. `foo[3].bar[1].baz`
- `getFieldMeta(fieldPath: String) => Object: { error: String | null, ...any }`
  - This function returns a field's `meta` object from the form.
  - `fieldPath` is a string that supports object notation, eg. `foo[3].bar[1].baz`
- `setFieldValue(fieldPath: String, (updater(previousValue: any) => newValue: any) | newValue: any, options: Object { isTouched: Bool } )`
  - Use this function to update a field's corresponding `value` that is stored in the `instance.values` object.
  - If a callback is passed, it will be given the previous value and be expected to return a new one, similar to React's `setState` callback style.
  - Unlike React's setState pattern though, if a new object is passed, it will **NOT** replace the meta object entirely. Since this is a common use case, it will be shallowly merged. If you need to replace the entire meta object, please use the functional callback style above.
  - Optionally, an `options` object can be passed.
    - `isTouched: Bool`
      - Defaults to `true`
      - If set to `false`, this operation will not trigger the field's `isTouched` to automatically be set to `true`
- `setFieldMeta(fieldPath: String, (updater(previousMeta: Object) => newMeta: Object) | newMeta: Object)`
  - Use this function to update a fields `meta` value.
  - If a callback is passed, it will be given the previous value and be expected to return a new one, similar to React's `setState` callback style.
  - Unlike React's setState pattern though, if a new object is passed, it will **NOT** replace the meta object entirely. Since this is a common use case, it will be shallowly merged. If you need to replace the entire meta object, please use the functional callback style above.
- `pushFieldValue(fieldPath: String, newValue: any)`
  - Use this function to push a new value into a field that has an array-like value.
  - An error will be thrown if the field's current value is not an array.
- `insertFieldValue(fieldPath: String, insertIndex: Int, value: any)`
  - Use this function to insert a new value into a field that has an array-like value at the specified index.
  - An error will be thrown if the field's current value is not an array.
- `removeFieldValue(fieldPath: String, removalIndex: Int)`
  - Use this function to remove a value from a field that has an array-like value at the specified index.
  - An error will be thrown if the field's current value is not an array.
- `swapFieldValues(fieldPath: String, firstIndex: Int, secondIndex: Int)`
  - Use this function to swap two values inside of a field that has an array-like value at the specified indices.
  - An error will be thrown if the field's current value is not an array.

## `useField`

```js
import { useField } from 'react-form'

const fieldInstance = useField(fieldPath, options)
```

### Field Options

- `fieldPath: String`
  - **Required**
  - The path the value for this field.
  - Supports deeply nested object notation, eg. `foo[3].bar[1].baz`
  - Any integers that can be reliably detected between notation boundaries will be treated as array indices: `1`, `[1]`, `1.`, `.1.` or `.1`
- `options` - An optional object to configure the field
  - `defaultValue: any`
    - Use `defaultValue` to set the default `value` state for the field.
    - If this object ever changes, the field meta will be reset to the new value. Thus, its important to use `React.useMemo` to make this object only change when necessary
  - `defaultError: String | undefined`
    - Use `defaultError` to set the default `error` state for the field.
    - If this object ever changes, the field meta will be reset to the new value. Thus, its important to use `React.useMemo` to make this object only change when necessary
  - `defaultIsTouched: Bool | undefined`
    - Use `defaultIsTouched` to set the default `isTouched` state for the field.
    - If this object ever changes, the field meta will be reset to the new value. Thus, its important to use `React.useMemo` to make this object only change when necessary
  - `defaultMeta: Object | undefined`
    - Use `defaultMeta` to set any additional default `meta` state for the field.
    - Unlike `defaultValue`, `defaultError` and `defaultIsTouched`, changing this object will not trigger the field meta to be updated. It is only updated when the `useField` hook mounts and `meta` for that field has not yet been initialized (`meta === undefined`)
  - `validate async (value, instance) => String | false | undefined`
    - `validate` is an asynchronous function that is called when the field becomes dirty and is given the opportunity to set/clear/update errors and/or manage general field meta
    - `instance` is the latest version of the field instance (the same instance that is returned from `useField`)
    - [See below](#validation) for more information on field validation
    - Form level validation is also available. [See `useForm`](#useform)
  - `filterValue: (value, instance) => newValue`
    - The `filterValue` function is used to manipulate new values before they are set via `field.setValue` and `instance.setFieldValue`.
    - This is useful for restricting fields to specific values, eg. min/max, length, regex replacement, disallowing invalid values (as opposed to warning about them), among limitless others.
  - `validatePristine: Bool`
    - If you want validation to run when instance.isDirty is false, you can set the `validatePristine` option to `true`

### Field Instance

An `object` with the following components, properties and methods:

- `form: FormInstance`
  - The root form `instance`
- `fieldName: String`
  - The full fieldName (from the root of the form) for this field
- `value: any`
  - The current value of this field
- `meta: Object {}`
  - `error: String | any`
    - If an error is returned by the field's `validation` function, or if it is set programmatically, it will be stored here.
  - `isTouched: Bool`
    - Will be set to `true` if the field has been touched.
  - `...any`
    - Any other meta information can be stored here via the `field.setMeta` or `instance.setFieldMeta` functions
- `FieldScope: ReactComponent<Provider>`
  - Optional
  - This component does not render any markup
  - It set the new base field scope to this field's `fieldpath`
  - It supplies this new base field scope, along with the form scope to any `useField` instances inside it.
  - Any `useField(fieldPath)` instances used insde of `FieldScope` will inherit this field's `fieldPath` as a parent.
  - See [Field Scoping](#field-scoping) for more information
- `debounce(Function, wait: Int) => Promise`
  - This function can be used to debounce any function at the specified wait time. Calls to this function will be deduped per `useField` instance.
  - Typically, this function is used in the `validate` callback to control validation timing and flow
  - A new promise is returned for each call to this function
  - Over the course of multiple overlapping calls to this function, only the latest active promise that both fires and finishes will actually resolve or reject. In other words, if you call this function before a previous call to it resolves, all previous calls will be discarded and never resolve or reject so as to avoid unwanted side effects from stale promises. Turns out this is easier than cancelling promises :)
- `runValidation() => void`
  - Use this function to manually run this field's validation.
  - This function does not run validation for fields.

#### Field-Specific Methods

The following methods do not require the use of a `fieldPath`. This field's `fieldPath` will automatically be used.

- `setValue((updater(previousValue: any) => newValue: any) | newValue: any, options: Object { isTouched: Bool } )`
  - Use this function to update a field's corresponding `value` that is stored in the `instance.values` object.
  - If a callback is passed, it will be given the previous value and be expected to return a new one, similar to React's `setState` callback style.
  - Unlike React's setState pattern though, if a new object is passed, it will **NOT** replace the meta object entirely. Since this is a common use case, it will be shallowly merged. If you need to replace the entire meta object, please use the functional callback style above.
  - Optionally, an `options` object can be passed.
    - `isTouched: Bool`
      - Defaults to `true`
      - If set to `false`, this operation will not trigger the field's `isTouched` to automatically be set to `true`
- `setMeta((updater(previousMeta: Object) => newMeta: Object) | newMeta: Object)`
  - Use this function to update a fields `meta` value.
  - If a callback is passed, it will be given the previous value and be expected to return a new one, similar to React's `setState` callback style.
  - Unlike React's setState pattern though, if a new object is passed, it will **NOT** replace the meta object entirely. Since this is a common use case, it will be shallowly merged. If you need to replace the entire meta object, please use the functional callback style above.
- `pushValue(newValue: any)`
  - Use this function to push a new value into a field that has an array-like value.
  - An error will be thrown if the field's current value is not an array.
- `insertValue(insertIndex: Int, value: any)`
  - Use this function to insert a new value into a field that has an array-like value at the specified index.
  - An error will be thrown if the field's current value is not an array.
- `removeValue(removalIndex: Int)`
  - Use this function to remove a value from a field that has an array-like value at the specified index.
  - An error will be thrown if the field's current value is not an array.
- `swapValues(firstIndex: Int, secondIndex: Int)`

  - Use this function to swap two values inside of a field that has an array-like value at the specified indices.
  - An error will be thrown if the field's current value is not an array.

#### Field-Scope Specific Methods

The following methods are almost exactly the same as their top-level form `instance` counterparts, except for any `fieldPath` that is passed to them will be prefixed with this field's `fieldPath`

For example, if our field had the `fieldPath` of `foo`, then `setFieldValue('[0]', true)` would be similar to calling `instance.setFieldValue('foo[0]', true)`

- `setFieldValue(subFieldPath, ...)` - [See Form Instance](#form-instance)
- `setFieldMeta(subFieldPath, ...)` - [See Form Instance](#form-instance)
- `pushFieldValue(subFieldPath, ...)` - [See Form Instance](#form-instance)
- `insertFieldValue(subFieldPath, ...)` - [See Form Instance](#form-instance)
- `removeFieldValue(subFieldPath, ...)` - [See Form Instance](#form-instance)
- `swapFieldValues(subFieldPath, ...)` - [See Form Instance](#form-instance)

## Validation

### Synchronous Validation

If you don't need to perform any async validation in your form or field, you can just return an error string directly (or `false` clear an error):

- If a validation function returns a `string`, the value returned will be stored in either the form's `instance.meta.error` or the field's `meta.error` value
- If a validation function returns `false`, the error in either the form's `instance.meta.error` or the field's `meta.error` value the will be set to `null`
- if a validation function returns `undefined`, no changes will happen

```js
const options = {
  validate: value => {
    // To set an error:
    if (!somethingIsWrong) {
      return 'This form/field has a form-level error'
    }
    // To clear any errors:
    return false
  },
}
```

### Asynchronous Validation

Asynchronous validation is as easy as returning a promise that resolves to the standard return types shown above in the synchronous validation example:

```js
const options = {
  validate: async value => {
    const error = await validateOnServer(values)

    if (error) {
      return error
    }

    return false
  },
}
```

### Mixed Sync + Async Validation:

You also mix both synchronous and asynchronous validation easily with this pattern as well:

```js
const options = {
  validate: async value => {
    // First check for synchronous errors
    if (!values.foo || !values.bar) {
      return 'Foo and bar are required!'
    }

    // Then return a promise that resolves any async errors
    const error = await validateOnServer(values)
    return error ? error : false
  },
}
```

### Debouncing Form Validation

If you're validation is firing too often, you can debounce any stage of your validation function (sync or async) with React Form's built-in debounce utility. `instance.debounce` returns a promise that only resolves for the latest call after a given amount of time. This way, any outdated validation attempts are discarded automatically.

### Sync Debouncing

To debounce synchronous validation, return the promise from `debounce`, called with a synchronous function:

```js
const options = {
  validate: (values, instance) => {
    return instance.debounce(() => {
      // Wait 1000 milliseconds before validating anything
      if (!values.foo || !values.bar) {
        return 'Foo and bar are required!'
      }

      return false
    }, 1000)
  },
}
```

### Async Debouncing

To debounce asynchronous validation, return the promise from `debounce`, called with an asynchronous function:

```js
const options = {
  validate: async (values, instance) => {
    return instance.debounce(async () => {
      // Wait 2 seconds before validating on the server
      const error = await validateOnServer(values)
      return error ? error : false
    }, 2000)
  },
}
```

### Mixed Sync/Async Debouncing

Again, you can mix both sync/async and immediate/debounced behavior however you'd like!

> **Pro Tip**: This is my favorite and recommended approach to mixed validation.

```js
const options = {
  validate: async (values, instance) => {
    // Check for synchronous errors immediately without debouncing them
    if (!values.foo || !values.bar) {
      return 'Foo and bar are required!'
    }

    // Then, if sync validation passes
    return instance.debounce(() => {
      // Wait 2 seconds before validating on the server
      const error = await validateOnServer(values)
      return error ? error : false
    }, 2000)
  }
}
```

### Manually manage form `meta` and field `meta`

Returning an error string or false from validate is simply shorthand for setting/unsetting the `error` property on either the form's `instance.meta` object or a field's `meta` object. If you don't want to set an error and would rather set a success or warning message, you can use the `instance.setMeta` (for form-level validation) or the `instance.setMeta` function (for field-level validation). More than just the error field can be set/used on both the `instance.meta` object and each individual field's `meta` object. You could use this meta information for success messages, warnings, or any other information about a field. Only the `error` and `isTouched` meta properties are used internally by React Form to determine form validity.

```js
const options = {
  validate: async (values, instance) => {
    const serverError = await validateOnServer(values)

    if (serverError) {
      setMeta({
        error: serverError,
        message: null,
        errorStack: serverError.stack,
      })
    } else {
      setMeta({
        error: null,
        message: 'The form is good to be submitted!',
        errorStack: null,
      })
    }

    // Make sure this function returns undefined if you are handling
    // meta manually.
  },
}
```

## Field Scoping

Field scoping is useful for building form inputs that don't require knowledge of the parent field name. Imagine a field component for managing some notes on a form:

```js
function NotesField({ field }) {
  const fieldInstance = useField(field)

  // ...
}
```

This approach would required us to define the nested `field` when we use the component:

```js
function MyForm() {
  const { Form } = useForm()

  return (
    <Form>
      <NotesField field="notes" />
    </Form>
  )
}
```

This isn't a problem for shallow forms, but if we are in a deeply nested part of a form UI, it get's more verbose:

```js
function MyForm() {
  const { Form } = useForm()

  return (
    <Form>
      <ConfigField field="config" />
    </Form>
  )
}

function ConfigField({ field: parentField }) {
  return (
    <>
      <NotesField field={`${parentField}.notes`} />
      <OtherField field={`${parentField}.other`} />
      <FooField field={`${parentField}.foo`} />
    </>
  )
}
```

Instead of requiring that all deep fields be composed with their parent strings, you can use the `FieldScope` component returned by the `useField` hook to create a new field scope for any `useField` instances rendered inside of it:

```js
function MyForm() {
  const { Form } = useForm()

  return (
    <Form>
      <ConfigField field="config" />
    </Form>
  )
}

function ConfigField({ field: parentField }) {
  const { FieldScope } = useField('config')
  return (
    <FieldScope>
      <NotesField field="notes" />
      <OtherField field="other" />
      <FooField field="foo" />
    </FieldScope>
  )
}
```

Using this approach, you can avoid having to compose deeply nested field names!

## `useFormContext`

A hook for gaining access to the form state from within a `Form` component

```js
import { useFormContext } from 'react-form'

function App() {
  const { Form } = useForm()

  return (
    <Form>
      <Stuff />
    </Form>
  )
}

function Stuff() {
  const formInstance = useFormContext()

  console.log(formInstance)
}
```

## `splitFormProps`

A utility function for filter React-Form-related props from an object.

```js
import { splitFormProps } from 'react-form'

function TextField(props) {
  const [field, options, rest] = splitFormProps(props)

  // options === {
  //   defaultValue,
  //   defaultIsTouched,
  //   defaultError,
  //   defaultMeta,
  //   validatePristine,
  //   validate,
  //   onSubmit,
  //   defaultValues,
  //   debugForm,
  // }

  const fieldInstance = useField(field, options)

  return <input {...rest} />
}
```

## Manually Link a Field to a Form

If you get into a situation where you need to use `useForm` and `useField` in the same block scope, you may see a missing form context error. This is because your `useField` usage is not inside of a `<Form>` component. To get around this error for this use case, you can pass the form's `instance.formContext` value to the `useField` options to manually link them together:

```js
function App() {
  const { Form, formContext } = useForm()

  // This field will now be manually linked to the form above
  const fieldInstance = useField('age', {
    formContext,
  })

  return <Form>...</Form>
}
```<|MERGE_RESOLUTION|>--- conflicted
+++ resolved
@@ -20,20 +20,6 @@
 <a href="https://twitter.com/tannerlinsley" target="\_parent">
   <img alt="" src="https://img.shields.io/twitter/follow/tannerlinsley.svg?style=social&label=Follow" />
 </a>
-
-<<<<<<< HEAD
-<!--
-## Features
-- Put some features here
--->
-=======
-## Intro
-
-React Form is currently in **alpha**! This means:
-
-- The existing API is not stable. Expect major changes/additions **as minor and patch releases** while use-cases evolve.
-- It is not recommended for **mission critical** production code.
->>>>>>> 0ed90347
 
 ## Features
 
